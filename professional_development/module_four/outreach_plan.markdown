---
title:  Outreach Plan
layout: page
---

## 2017 Achievements

[You can find the full set here.](https://github.com/turingschool/outcomes/blob/master/achievements/2017-year-end.markdown)

Relevant to your job hunt:

3. Over 95% of students who begin M2 either graduate or leave with a job in hand.
4. Over 75% of students who begin M4 have received an offer for full-time employment within 30 days of graduation.
5. Over the year 30+ companies hired their first Turing graduate, 20+ hired their second, and 10+ hired their third.
7. 90% of current students can explain how their academic, community, and professional skills work weave together to prepare them for their careers
8. 90% of graduates self-describe as "highly confident" in the key skill domains of their academic program.

## Big Picture

* 71 days
* Your job is not posted
* You get you a job
* You get your friends a job
* "A tree in the forest" preparation
* First impressions => only impressions
* Work your advantages
* Skill vs Hustle
* Discipline + Hustle + Skill = Job

## Expectations & Deliverables

For the **Professional Skills** component of your portfolio, students are to begin their job hunt and submit evidence of:

* At least 6 "cold outreach" contacts
* Have their resume approved by the Employment Coordinator
* Have their portfolio up and approved (including the resume, copy, images, and three projects)
* Have adequate documentation for each of their portfolio projects
* Participate in at least one practice technical interview or one actual external interview

Note that at least B4 students will also complete "[The Plan](http://backend.turing.io/module4/projects/the-plan/)."

### First Checkpoints

All submissions should be emailed to Meg Stewart (mstewart@turing.io).

<<<<<<< HEAD
* Double-check that your GitHub and LinkedIn have your proper name (properly capitalized please) and the same headshot image
* Resume submitted by 4pm Friday 1/27 and revised/approved by Friday 2/10
=======
* Resume submitted by 4pm Friday 1/27 and revised/approved by Friday 2/03
>>>>>>> 0aa507be
* Portfolio with three complete projects and resume up by 6pm Wednesday 2/1
* First two "cold outreach" contacts documented by 4pm Friday 2/3

### Later Checkpoints

* Second two "cold outreach" contacts by 4pm Friday 2/10
* Third two "cold outreach" contacts by 4pm Friday 2/17
* Actual or practice interview by 4pm Friday 2/27

## How to Reach Out

### Who?

* [Monocle dataset](https://github.com/turingschool/monocle/)
* Researching projects on GitHub
* Finding individuals on GitHub
* Look for community builders (events, sponsors, etc)
* Mining Meetup
* Mailing lists are still a thing
* Slack and even IRC

#### Put the **COLD** in Outreach

* No Turing/gSchool/HA alumni
* Prefer to avoid companies where alums are working
* Someone you've met but not worked with is OK

Where are alumni already working? Here is a quick list (but not exhaustive) of companies that you should skip:

8th Light, Active Network, AdHawk, Advantage Integrated, Agilion, Allstate, American Thrombosis and Hemotosis Network, Aurigae, Blue Apron, Bonobos, Brandfolder, CA Technologies, Captain U, CareZone, Cirro, Coders Workshop, Cognizant Quick Left, CustomInk, DHR.net, Democracy Works, Digital Ocean, DispatchHealth, Ello, Equal Opportunity Schools, FanDuel Inc, Gitlab, Glassbreakers, GoSpotCheck, Gramercy Tech, Granicus, Guild Education, Harry Fox Agency (aka SESAC/Rumblefish), Huron, Impekable, Influx Data, Inquicker, Inspirato, Instacart, Invoca, Kite, Muve Health, NextRequest, Optum, Oracle, Politech, Procore, Real Geeks, Rumblefish, Shopify, Splice, Stitch Fix, TEKSystems, Tack Mobile, Tendril, Trelora, United Health Group, Vermont Public Radio, Vulk Coop, Wazee Digital, WellMatch/Aetna, Welltok Inc, Western Union, Wombat Security, eGauge Systems, iCentris, iTrellis

If you'd like to check any other company, feel free to DM Meg.

### How?

* <=45 minutes for research & writing
* Twitter ok, Email is great
* Don't apologize
* Shorter is better (<= 10 sentences)
* Make a clear request
* Add time bounding
* Easy to say yes
* Limit your expectations
* Ask for money you get advice, ask for advice you get money
* Consider pairing & collaboration (barter?)

### Email?

* Review the GitHub ninja technique
* Guessing/researching the company email format
* Don't bother with LinkedIn's InMail

### A Short Example

* Found [Matt Aimonetti, CTO of Splice](https://matt.aimonetti.net/)
* Found him on GitHub and his email address
* I quickly read an article on [their engineering blog](https://splice.com/blog/category/engineering/)
* Drafted the below email (note Matt/Splice are in SoCal)

      Matt,

      I have a background in music and am super intrigued by Splice. I'm a software developer with experience in Ruby and JavaScript. I read on the Engineering blog that Splice is working with Go and I'm curious to check it out.

      Given that you also have a Ruby background, can you give me any tips/recommendations about what features/techniques in Go I should focus on learning? What expectations do you have for a developer's Go proficiency when hiring people for your team?

      Thanks,
      Jeff

## Wrapup

* Review your expectations
* Questions
* What if you did two RIGHT NOW?<|MERGE_RESOLUTION|>--- conflicted
+++ resolved
@@ -43,12 +43,8 @@
 
 All submissions should be emailed to Meg Stewart (mstewart@turing.io).
 
-<<<<<<< HEAD
 * Double-check that your GitHub and LinkedIn have your proper name (properly capitalized please) and the same headshot image
-* Resume submitted by 4pm Friday 1/27 and revised/approved by Friday 2/10
-=======
 * Resume submitted by 4pm Friday 1/27 and revised/approved by Friday 2/03
->>>>>>> 0aa507be
 * Portfolio with three complete projects and resume up by 6pm Wednesday 2/1
 * First two "cold outreach" contacts documented by 4pm Friday 2/3
 
