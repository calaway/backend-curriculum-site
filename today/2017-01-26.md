--- conflicted
+++ resolved
@@ -61,7 +61,6 @@
 
 See [Calendar](http://bit.ly/2k6ksyH)
 
-<<<<<<< HEAD
 ### Personal Development: Personal Branding I (9:00-9:30am)
 -   Clarke Auditorium
 
@@ -78,7 +77,4 @@
 -   Classroom C
 
 ### Credit Check Kick-off (3:40-4:00pm)
--   Classroom C 
-=======
--   For Lesson Plans, click on the event, "More Details" and it will be under "Description".
->>>>>>> f06f33bf
+-   Classroom C