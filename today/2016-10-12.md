---
title: October 12, 2016
layout: outline
---


## 1608

### GRUDGE-BOX (9:00 - 12:00)

It's idea-box in. Wait for it... React.
Join Tay-Tay to learn all the things!

### Project Work Time & Check-ins (1:00 - 4:00)

It's work time and check-in time.

### yung-jhun

* Christine Gamble & Lacey Knaff
* Kinan White & Dale Hendrickson
* Maia Stone & Alex Pilewski
* Andrew Crist & Mike Ziccardi
* Ryan Westlake

### tay-tay

* Matthew Kaufman
* Nick Chambers & Gabrielle Procell
* Ian Lancaster
* Graham Nessler & Kristen Burgess
* Hilary Lewis & Chelsea Skovgaard


## 1610

### CSS Dojo w/ Bree & Louisa (9:00 - 12:00)

<<<<<<< HEAD
### Number Guesser work time! (1:00 - 4:00)

#### Robbie's Pairing Availability (DM Robbie to sign up)

* 2:00pm - Chelle and Chaz
* 2:30pm - Justin
* 3:00pm - Stephanie
=======
#### Ninja Pairing (a.k.a. Study Buddies)

- Dan & Kenia
- Lauren & Bekah
- Justin & Stephanie
- Sam & Noah
- Dylan & Eric
- Chelle & Elijah
- Breana & Mike
- Jonathan, Adam, Bus
- Devin & Anna
- Chaz & Josh


### Number Guesser work time! (1:00 - 4:00)
>>>>>>> ecf9fd56
<|MERGE_RESOLUTION|>--- conflicted
+++ resolved
@@ -36,15 +36,6 @@
 
 ### CSS Dojo w/ Bree & Louisa (9:00 - 12:00)
 
-<<<<<<< HEAD
-### Number Guesser work time! (1:00 - 4:00)
-
-#### Robbie's Pairing Availability (DM Robbie to sign up)
-
-* 2:00pm - Chelle and Chaz
-* 2:30pm - Justin
-* 3:00pm - Stephanie
-=======
 #### Ninja Pairing (a.k.a. Study Buddies)
 
 - Dan & Kenia
@@ -60,4 +51,9 @@
 
 
 ### Number Guesser work time! (1:00 - 4:00)
->>>>>>> ecf9fd56
+
+#### Robbie's Pairing Availability (DM Robbie to sign up)
+
+* 2:00pm - Chelle and Chaz
+* 2:30pm - Justin
+* 3:00pm - Stephanie