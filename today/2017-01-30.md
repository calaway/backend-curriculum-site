--- conflicted
+++ resolved
@@ -41,19 +41,6 @@
 
 ## 1701
 
-<<<<<<< HEAD
-### Friday Diagnostic Review (9:00-10:00am)
-
-### Translating Code into Classes (10:00-11:00am)
-
-### Debugging Techniques (11:00-12:00pm)
-
-### Credit Check Review/Intro to TDD Tutorial (1:00-2:30pm)
-
-### File IO (2:30-3:30pm)
-
-### Project Kick-off (3:30-4:00pm)
-=======
 ### Friday Challenge Peer Review (9:00 - 9:30)
 
 ### Diagnostic Recap (9:30 - 10:00)
@@ -66,5 +53,4 @@
 
 ### File I/O (2:30 - 3:30)
 
-### Flashcards Kickoff (3:30 - 4:00)
->>>>>>> ce101173
+### Flashcards Kickoff (3:30 - 4:00)