---
title: December 19, 2016
layout: outline
---


## Announcements
NO SCHOOL FRIDAY


## 1606

### Building a Tiny Service (9:00 - 11:00)

Classroom C

### Mid-Module Diagnostic (11:00 - 5:00)

Classroom C

***

## 1608

### jQuery DOM traversal, manipulation and events (9:00 - 12:00)

Big Workspace

### Project Work Time & Checkins (1:00 - 4:00)
#### With Josh

#### With Lauren


#### With Josh

* (1:30) Ben & Noah & Anthony & Lee
* (2:00) Vido & Anna & Erin & Jonathan

#### With Nate

* (1:00) Nicholas & Matt & David & Joey
* (2:00) Michael & Daniel & Chase & Brad

#### With Sally (Remote)

* Your eval will be in the Uncubed conference room across the street. Please
grab the card from the staff room to get into the Uncubed building.

* (1:30) Alisher & Ali & Ryan & Megan

***

## 1610

### Sessions, Cookies & Flashes (9:00 - 10:30)

<<<<<<< HEAD
Classroom B

### Authentication & Authorization Workshop (10:30 - 12:00)

Classroom B

### Mid-Mod Diagnostics (1:00-4:00)

* Work on the Authentication & Authorization Workshop while you are
=======
### Authentication & Authorization Workshop & Mid-Mod Diagnostics (10:30 - 4:00)

* Work on the Authentication & Authorization [Workshop](https://gist.github.com/case-eee/cd35fed926fa15670a05bd02448ef366) while you are
>>>>>>> e0c26acc
not in the diagnostic

#### With Sal

* 1:00-1:45 -  Jason
* 1:45-2:30 -  Brett
* 2:30-3:15 -  David
* 3:15-4:00 -  Marisa

#### With Casey (Remote via Screenhero)

* 10:30 - 11:15 - Amy
* 11:15 - 12:00 - Kyle
* 1:00 - 1:45 - Nick G

***

## 1611

### Mid Module Diagnostic (9:00 - 12:00)

### Mid Module Diagnostic (1:00 - 3:00)

### HTTP/Alternate Project Kickoff (3:00 - 4:00)

Classroom A<|MERGE_RESOLUTION|>--- conflicted
+++ resolved
@@ -55,21 +55,9 @@
 
 ### Sessions, Cookies & Flashes (9:00 - 10:30)
 
-<<<<<<< HEAD
-Classroom B
-
-### Authentication & Authorization Workshop (10:30 - 12:00)
-
-Classroom B
-
-### Mid-Mod Diagnostics (1:00-4:00)
-
-* Work on the Authentication & Authorization Workshop while you are
-=======
 ### Authentication & Authorization Workshop & Mid-Mod Diagnostics (10:30 - 4:00)
 
 * Work on the Authentication & Authorization [Workshop](https://gist.github.com/case-eee/cd35fed926fa15670a05bd02448ef366) while you are
->>>>>>> e0c26acc
 not in the diagnostic
 
 #### With Sal
